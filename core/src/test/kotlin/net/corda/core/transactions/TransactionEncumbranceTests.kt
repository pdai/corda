--- conflicted
+++ resolved
@@ -65,16 +65,10 @@
         }
     }
 
-<<<<<<< HEAD
-    private val ledgerServices = MockServices(listOf("net.corda.core.transactions", "net.corda.finance.contracts.asset"), rigorousMock<IdentityServiceInternal>().also {
-        doReturn(MEGA_CORP).whenever(it).partyFromKey(MEGA_CORP_PUBKEY)
-    }, MEGA_CORP.name)
-=======
-    private val ledgerServices = MockServices(emptyList(), MEGA_CORP.name,
+    private val ledgerServices = MockServices(listOf("net.corda.core.transactions", "net.corda.finance.contracts.asset"), MEGA_CORP.name,
             rigorousMock<IdentityServiceInternal>().also {
                 doReturn(MEGA_CORP).whenever(it).partyFromKey(MEGA_CORP_PUBKEY)
             })
->>>>>>> e5118fed
 
     @Test
     fun `state can be encumbered`() {
