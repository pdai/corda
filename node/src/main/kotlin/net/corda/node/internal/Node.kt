--- conflicted
+++ resolved
@@ -172,12 +172,7 @@
 
         printBasicNodeInfo("Advertised P2P messaging addresses", info.addresses.joinToString())
         rpcServerAddresses?.let {
-<<<<<<< HEAD
-            rpcMessagingClient = RPCMessagingClient(configuration.rpcOptions.sslConfig, it.admin, networkParameters.maxMessageSize)
-            printBasicNodeInfo("RPC connection address", rpcServerAddresses.primary.toString())
-=======
             rpcMessagingClient = RPCMessagingClient(configuration.rpcOptions.sslConfig, it.admin, /*networkParameters.maxMessageSize*/MAX_FILE_SIZE)
->>>>>>> 72074c76
         }
         verifierMessagingClient = when (configuration.verifierType) {
             VerifierType.OutOfProcess -> VerifierMessagingClient(configuration, serverAddress, services.monitoringService.metrics, /*networkParameters.maxMessageSize*/MAX_FILE_SIZE)
